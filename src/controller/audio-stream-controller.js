--- conflicted
+++ resolved
@@ -11,12 +11,7 @@
 import { logger } from '../utils/logger';
 import { findFragWithCC } from '../utils/discontinuities';
 import { FragmentState } from './fragment-tracker';
-<<<<<<< HEAD
-import Fragment from '../loader/fragment';
-import { findFragmentByPTS } from './fragment-finders';
-=======
 import Fragment, { ElementaryStreamTypes } from '../loader/fragment';
->>>>>>> 29ad34d0
 import BaseStreamController, { State } from './base-stream-controller';
 const { performance } = window;
 
@@ -555,12 +550,9 @@
         data.endPTS = data.startPTS + fragCurrent.duration;
         data.endDTS = data.startDTS + fragCurrent.duration;
       }
-<<<<<<< HEAD
-=======
 
       fragCurrent.addElementaryStream(ElementaryStreamTypes.AUDIO);
 
->>>>>>> 29ad34d0
       logger.log(`parsed ${data.type},PTS:[${data.startPTS.toFixed(3)},${data.endPTS.toFixed(3)}],DTS:[${data.startDTS.toFixed(3)}/${data.endDTS.toFixed(3)}],nb:${data.nb}`);
 
       const track = this.tracks[trackId];
