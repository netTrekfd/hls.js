--- conflicted
+++ resolved
@@ -152,9 +152,9 @@
    * @param {*} data
    */
   onLevelLoaded (data) {
-<<<<<<< HEAD
     this._selectAudioGroup(data.level);
-=======
+
+    /*
     // FIXME: crashes because currentLevel is undefined
     // const levelInfo = this.hls.levels[this.hls.currentLevel];
 
@@ -169,7 +169,7 @@
       this._audioGroupId = audioGroupId;
       this._selectInitialAudioTrack();
     }
->>>>>>> 1fccb22f
+    */
   }
 
   /**
