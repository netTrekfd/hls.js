/*
 * Timeline Controller
*/

import Event from '../events';
import EventHandler from '../event-handler';
import Cea608Parser from '../utils/cea-608-parser';
import WebVTTParser from '../utils/webvtt-parser';
import {logger} from '../utils/logger';

function clearCurrentCues(track) {
  if (track && track.cues) {
    while (track.cues.length > 0) {
      track.removeCue(track.cues[0]);
    }
  }
}

function reuseVttTextTrack(inUseTrack, manifestTrack) {
  return inUseTrack && (!inUseTrack._id || /^subtitle/.test(inUseTrack._id)) &&
    inUseTrack.label === manifestTrack.name && !(inUseTrack.textTrack1 || inUseTrack.textTrack2);
}

function intersection(x1, x2, y1, y2) {
  return Math.min(x2, y2) - Math.max(x1, y1);
}

class TimelineController extends EventHandler {

  constructor(hls) {
    super(hls, Event.MEDIA_ATTACHING,
                Event.MEDIA_DETACHING,
                Event.FRAG_PARSING_USERDATA,
                Event.MANIFEST_LOADING,
                Event.MANIFEST_LOADED,
                Event.FRAG_LOADED,
                Event.LEVEL_SWITCHING,
                Event.INIT_PTS_FOUND,
                Event.FRAG_PARSING_INIT_SEGMENT
    );

    this.hls = hls;
    this.config = hls.config;
    this.enabled = true;
    this.Cues = hls.config.cueHandler;
    this.textTracks = [];
    this.tracks = [];
    this.unparsedVttFrags = [];
    this.initPTS = undefined;
    this.cueRanges = [];
    this.manifestCaptionsLabels = {};

    if (this.config.enableCEA708Captions)
    {
      var self = this;
      var captionsLabels = this.manifestCaptionsLabels;

      var channel1 = {
        'newCue': function(startTime, endTime, screen) {
          if (!self.textTrack1) {
            if (self.config.renderNatively) {
              //Enable reuse of existing text track.
              var existingTrack1 = self.getExistingTrack('1');
              if (!existingTrack1) {
                self.textTrack1 = self.createTextTrack('captions', captionsLabels.captionsTextTrack1Label,
                  captionsLabels.captionsTextTrack1LanguageCode);
                self.textTrack1.textTrack1 = true;
              } else {
                self.textTrack1 = existingTrack1;
                clearCurrentCues(self.textTrack1);

                let event = new window.Event('addtrack');
                event.track = self.textTrack1;
                self.media.dispatchEvent(event);
              }
            } else {
              // Create a list of a single track for the provider to consume
              self.textTrack1 = {
                '_id': 'textTrack1',
                'label': captionsLabels.captionsTextTrack1Label,
                'kind': 'captions',
                'default': false
              };
              self.hls.trigger(Event.NON_NATIVE_TEXT_TRACKS_FOUND, { tracks: [ self.textTrack1] });
            }
          }

          self.addCues('textTrack1', startTime, endTime, screen);
        }
      };

      var channel2 = {
        'newCue': function(startTime, endTime, screen) {
          if (!self.textTrack2) {
            if (self.config.renderNatively) {
              //Enable reuse of existing text track.
              var existingTrack2 = self.getExistingTrack('2');
              if (!existingTrack2) {
                self.textTrack2 = self.createTextTrack('captions', captionsLabels.captionsTextTrack2Label,
                  captionsLabels.captionsTextTrack2LanguageCode);
                self.textTrack2.textTrack2 = true;
              } else {
                self.textTrack2 = existingTrack2;
                clearCurrentCues(self.textTrack2);

                let event = new window.Event('addtrack');
                event.track = self.textTrack2;
                self.media.dispatchEvent(event);
              }
            } else {
              // Create a list of a single track for the provider to consume
              self.textTrack2 = {
                '_id': 'textTrack2',
                'label': captionsLabels.captionsTextTrack2Label,
                'kind': 'captions',
                'default': false
              };
              self.hls.trigger(Event.NON_NATIVE_TEXT_TRACKS_FOUND, { tracks: [ self.textTrack2] });
            }
          }

          self.addCues('textTrack2', startTime, endTime, screen);
        }
      };

      this.cea608Parser = new Cea608Parser(0, channel1, channel2);
    }
  }

  addCues(channel, startTime, endTime, screen) {
    // skip cues which overlap more than 50% with previously parsed time ranges
    const ranges = this.cueRanges;
    let merged = false;
    for (let i = ranges.length; i--;) {
      let cueRange = ranges[i];
      let overlap = intersection(cueRange[0], cueRange[1], startTime, endTime);
      if (overlap >= 0) {
        cueRange[0] = Math.min(cueRange[0], startTime);
        cueRange[1] = Math.max(cueRange[1], endTime);
        merged = true;
        if ((overlap / (endTime - startTime)) > 0.5) {
          return;
        }
      }
    }
    if (!merged) {
      ranges.push([startTime, endTime]);
    }

    let cues = this.Cues.createCues(startTime, endTime, screen);
    if (this.config.renderNatively) {
      cues.forEach((cue) => { this[channel].addCue(cue); });
    } else {
      this.hls.trigger(Event.CUES_PARSED, { type: 'captions', cues: cues, track: channel });
    }
  }

  // Triggered when an initial PTS is found; used for synchronisation of WebVTT.
  onInitPtsFound(data) {
    if (typeof this.initPTS === 'undefined') {
      this.initPTS = data.initPTS;
    }

    // Due to asynchrony, initial PTS may arrive later than the first VTT fragments are loaded.
    // Parse any unparsed fragments upon receiving the initial PTS.
    if (this.unparsedVttFrags.length) {
      this.unparsedVttFrags.forEach(frag => {
        this.onFragLoaded(frag);
      });
      this.unparsedVttFrags = [];
    }
  }

  getExistingTrack(channelNumber) {
    const media = this.media;
    if (media) {
      for (let i = 0; i < media.textTracks.length; i++) {
        let textTrack = media.textTracks[i];
        let propName = 'textTrack' + channelNumber;
        if (textTrack[propName] === true) {
          return textTrack;
        }
      }
    }
    return null;
  }

  createTextTrack(kind, label, lang) {
    const media = this.media;
    if (media)
    {
      return media.addTextTrack(kind, label, lang);
    }
  }

  destroy() {
    EventHandler.prototype.destroy.call(this);
  }

  onMediaAttaching(data) {
    this.media = data.media;
  }

  onMediaDetaching() {
    clearCurrentCues(this.textTrack1);
    clearCurrentCues(this.textTrack2);
  }

  onManifestLoading()
  {
    this.lastSn = -1; // Detect discontinuity in fragment parsing
    this.prevCC = -1;
    this.vttCCs = {ccOffset: 0, presentationOffset: 0}; // Detect discontinuity in subtitle manifests

    // clear outdated subtitles
    const media = this.media;
    if (media) {
      const textTracks = media.textTracks;
      if (textTracks) {
        for (let i = 0; i < textTracks.length; i++) {
          clearCurrentCues(textTracks[i]);
        }
      }
    }
  }

  onManifestLoaded(data) {
    this.textTracks = [];
    this.unparsedVttFrags = this.unparsedVttFrags || [];
    this.initPTS = undefined;
    this.cueRanges = [];
    var captionsLabels = this.manifestCaptionsLabels;

    captionsLabels.captionsTextTrack1Label = 'Unknown CC';
    captionsLabels.captionsTextTrack1LanguageCode = 'en';
    captionsLabels.captionsTextTrack2Label = 'Unknown CC';
    captionsLabels.captionsTextTrack2LanguageCode = 'es';

    if (this.config.enableWebVTT) {
      const sameTracks = this.tracks && data.subtitles && this.tracks.length === data.subtitles.length;
      this.tracks = data.subtitles || [];

      if (this.config.renderNatively) {
        let inUseTracks = this.media ? this.media.textTracks : [];

        this.tracks.forEach((track, index) => {
          let textTrack;
          if (index < inUseTracks.length) {
            const inUseTrack = inUseTracks[index];
            // Reuse tracks with the same label, but do not reuse 608/708 tracks
            if (reuseVttTextTrack(inUseTrack, track)) {
              textTrack = inUseTrack;
            }
          }
          if (!textTrack) {
            textTrack = this.createTextTrack('subtitles', track.name, track.lang);
          }
          textTrack.mode = track.default ? 'showing' : 'hidden';
          this.textTracks.push(textTrack);
        });
      } else if (!sameTracks && this.tracks && this.tracks.length) {
        // Create a list of tracks for the provider to consume
        let tracksList = this.tracks.map((track) => {
          return {
            'label': track.name,
            'kind': track.type.toLowerCase(),
            'default': track.default
          };
        });
        this.hls.trigger(Event.NON_NATIVE_TEXT_TRACKS_FOUND, { tracks: tracksList });
      }
    }

    if (this.config.enableCEA708Captions && data.captions) {
      let index;
      let instreamIdMatch;

      data.captions.forEach(function (captionsTrack) {
        instreamIdMatch = /(?:CC|SERVICE)([1-2])/.exec(captionsTrack.instreamId);

        if (!instreamIdMatch) {
          return;
        }
<<<<<<< HEAD

        index = instreamIdMatch[1];
        captionsLabels['captionsTextTrack' + index + 'Label'] = captionsTrack.name;

        if (captionsTrack.lang) { // optional attribute
          captionsLabels['captionsTextTrack' + index + 'LanguageCode'] = captionsTrack.lang;
=======
        if (!textTrack) {
            textTrack = this.createTextTrack('subtitles', track.name, track.lang);
>>>>>>> 95888a60
        }
      });
    }
  }

  onLevelSwitching() {
    this.enabled = this.hls.currentLevel.closedCaptions !== 'NONE';
  }

  onFragLoaded(data) {
    let frag = data.frag;
    let payload = data.payload;
    let self = this;

    if (frag.type === 'main') {
      let sn = frag.sn;
      // if this frag isn't contiguous, clear the parser so cues with bad start/end times aren't added to the textTrack
      if (sn !== this.lastSn + 1) {
        const cea608Parser = this.cea608Parser;
        if (cea608Parser) {
          cea608Parser.reset();
        }
      }
      this.lastSn = sn;
    }
    // If fragment is subtitle type, parse as WebVTT.
    else if (frag.type === 'subtitle') {
      if (payload.byteLength) {
        // We need an initial synchronisation PTS. Store fragments as long as none has arrived.
        if (typeof this.initPTS === 'undefined') {
          this.unparsedVttFrags.push(data);
          return;
        }
        let vttCCs = this.vttCCs;
        if (!vttCCs[frag.cc]) {
          vttCCs[frag.cc] = { start: frag.start, prevCC: this.prevCC, new: true };
          this.prevCC = frag.cc;
        }

        let hls = this.hls;
        let tracks = (self.config.renderNatively) ? this.textTracks : this.tracks;

        // Parse the WebVTT file contents.
        WebVTTParser.parse(payload, this.initPTS, vttCCs, frag.cc, function (cues) {
<<<<<<< HEAD
            if (self.config.renderNatively) {
              cues.forEach(cue => { tracks[frag.trackId].addCue(cue); });
            } else {
              let track = tracks[frag.trackId];
              let trackId = track.default ? 'default' : 'subtitles' + frag.trackId;
              hls.trigger(Event.CUES_PARSED, { type: 'subtitles', cues: cues, track: trackId });
            }
            hls.trigger(Event.SUBTITLE_FRAG_PROCESSED, { success: true, frag: frag });
=======
            const currentTrack = textTracks[frag.trackId];
            // Add cues and trigger event with success true.
            cues.forEach(cue => {
              // Sometimes there are cue overlaps on segmented vtts so the same
              // cue can appear more than once in different vtt files.
              // This avoid showing duplicated cues with same timecode and text.
              if (!currentTrack.cues.getCueById(cue.id)) {
                currentTrack.addCue(cue);
              }
            });
            hls.trigger(Event.SUBTITLE_FRAG_PROCESSED, {success: true, frag: frag});
>>>>>>> 95888a60
          },
          function (e) {
            // Something went wrong while parsing. Trigger event with success false.
            logger.log(`Failed to parse VTT cue: ${e}`);
            hls.trigger(Event.SUBTITLE_FRAG_PROCESSED, { success: false, frag: frag });
          });
      }
      else {
        // In case there is no payload, finish unsuccessfully.
        this.hls.trigger(Event.SUBTITLE_FRAG_PROCESSED, { success: false, frag: frag });
      }
    }
  }

  onFragParsingUserdata(data) {
    // push all of the CEA-708 messages into the interpreter
    // immediately. It will create the proper timestamps based on our PTS value
    if (this.enabled && this.config.enableCEA708Captions) {
      for (var i=0; i<data.samples.length; i++) {
        var ccdatas = this.extractCea608Data(data.samples[i].bytes);
        this.cea608Parser.addData(data.samples[i].pts, ccdatas);
      }
    }
  }

  onFragParsingInitSegment() {
    // If we receive this event, we have not received an onInitPtsFound event. This happens when the video track has no samples (but has audio)
    // In order to have captions display, which requires an initPTS, we assume one of 90000
    if (typeof this.initPTS === 'undefined') {
      this.onInitPtsFound({ initPTS: 90000 });
    }
  }

  extractCea608Data(byteArray) {
    var count = byteArray[0] & 31;
    var position = 2;
    var tmpByte, ccbyte1, ccbyte2, ccValid, ccType;
    var actualCCBytes = [];

    for (var j = 0; j < count; j++) {
      tmpByte = byteArray[position++];
      ccbyte1 = 0x7F & byteArray[position++];
      ccbyte2 = 0x7F & byteArray[position++];
      ccValid = (4 & tmpByte) !== 0;
      ccType = 3 & tmpByte;

      if (ccbyte1 === 0 && ccbyte2 === 0) {
        continue;
      }

      if (ccValid) {
        if (ccType === 0) // || ccType === 1
        {
          actualCCBytes.push(ccbyte1);
          actualCCBytes.push(ccbyte2);
        }
      }
    }
    return actualCCBytes;
  }
}

export default TimelineController;<|MERGE_RESOLUTION|>--- conflicted
+++ resolved
@@ -281,17 +281,12 @@
         if (!instreamIdMatch) {
           return;
         }
-<<<<<<< HEAD
 
         index = instreamIdMatch[1];
         captionsLabels['captionsTextTrack' + index + 'Label'] = captionsTrack.name;
 
         if (captionsTrack.lang) { // optional attribute
           captionsLabels['captionsTextTrack' + index + 'LanguageCode'] = captionsTrack.lang;
-=======
-        if (!textTrack) {
-            textTrack = this.createTextTrack('subtitles', track.name, track.lang);
->>>>>>> 95888a60
         }
       });
     }
@@ -336,7 +331,6 @@
 
         // Parse the WebVTT file contents.
         WebVTTParser.parse(payload, this.initPTS, vttCCs, frag.cc, function (cues) {
-<<<<<<< HEAD
             if (self.config.renderNatively) {
               cues.forEach(cue => { tracks[frag.trackId].addCue(cue); });
             } else {
@@ -345,19 +339,6 @@
               hls.trigger(Event.CUES_PARSED, { type: 'subtitles', cues: cues, track: trackId });
             }
             hls.trigger(Event.SUBTITLE_FRAG_PROCESSED, { success: true, frag: frag });
-=======
-            const currentTrack = textTracks[frag.trackId];
-            // Add cues and trigger event with success true.
-            cues.forEach(cue => {
-              // Sometimes there are cue overlaps on segmented vtts so the same
-              // cue can appear more than once in different vtt files.
-              // This avoid showing duplicated cues with same timecode and text.
-              if (!currentTrack.cues.getCueById(cue.id)) {
-                currentTrack.addCue(cue);
-              }
-            });
-            hls.trigger(Event.SUBTITLE_FRAG_PROCESSED, {success: true, frag: frag});
->>>>>>> 95888a60
           },
           function (e) {
             // Something went wrong while parsing. Trigger event with success false.
