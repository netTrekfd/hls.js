--- conflicted
+++ resolved
@@ -63,30 +63,9 @@
     this.registerListeners();
   }
 
-<<<<<<< HEAD
   public destroy () {
     this.unregisterListeners();
   }
-=======
-  onLevelPtsUpdated (data: { details, type: SourceBufferName, start: number }) {
-    let type = data.type;
-    let audioTrack = this.tracks.audio;
-
-    // Adjusting `SourceBuffer.timestampOffset` (desired point in the timeline where the next frames should be appended)
-    // in Chrome browser when we detect MPEG audio container and time delta between level PTS and `SourceBuffer.timestampOffset`
-    // is greater than 100ms (this is enough to handle seek for VOD or level change for LIVE videos). At the time of change we issue
-    // `SourceBuffer.abort()` and adjusting `SourceBuffer.timestampOffset` if `SourceBuffer.updating` is false or awaiting `updateend`
-    // event if SB is in updating state.
-    // More info here: https://github.com/video-dev/hls.js/issues/332#issuecomment-257986486
-
-    if (type === 'audio' && audioTrack && audioTrack.container === 'audio/mpeg') { // Chrome audio mp3 track
-      let audioBuffer = this.sourceBuffer.audio;
-      if (!audioBuffer) {
-        throw Error('Level PTS Updated and source buffer for audio uninitalized');
-      }
-
-      let delta = Math.abs(audioBuffer.timestampOffset - data.start);
->>>>>>> 3f922876
 
   protected registerListeners () {
     const { hls } = this;
@@ -118,7 +97,6 @@
     hls.off(Events.FRAG_PARSED, this.onFragParsed, this);
   }
 
-<<<<<<< HEAD
   private _initSourceBuffer () {
     this.sourceBuffer = {};
     this.operationQueue = new BufferOperationQueue(this.sourceBuffer);
@@ -127,20 +105,6 @@
       video: [],
       audiovideo: []
     };
-=======
-        if (!updating) {
-          logger.warn('change mpeg audio timestamp offset from ' + audioBuffer.timestampOffset + ' to ' + data.start);
-          audioBuffer.timestampOffset = data.start;
-        } else {
-          this.audioTimestampOffset = data.start;
-        }
-      }
-    }
-
-    if (this.config.liveDurationInfinity) {
-      this.updateSeekableRange(data.details);
-    }
->>>>>>> 3f922876
   }
 
   protected onManifestParsed (event: Events.MANIFEST_PARSED, data: ManifestParsedData) {
@@ -423,6 +387,9 @@
       this.blockBuffers(this.updateMediaElementDuration.bind(this, levelDuration));
     } else {
       this.updateMediaElementDuration(levelDuration);
+      if (this.hls.config.liveDurationInfinity) {
+        this.updateSeekableRange(details);
+      }
     }
   }
 
@@ -465,6 +432,10 @@
       }
     };
     operationQueue.insertAbort(operation, type);
+
+    if (this.hls.config.liveDurationInfinity) {
+      this.updateSeekableRange(data.details);
+    }
   }
 
   flushLiveBackBuffer () {
@@ -499,23 +470,7 @@
           });
         }
       }
-<<<<<<< HEAD
     });
-=======
-    }
-  }
-
-  onLevelUpdated ({ details }: { details: { totalduration: number, targetduration?: number, averagetargetduration?: number, live: boolean, fragments: any[] } }) {
-    if (details.fragments.length > 0) {
-      this._levelDuration = details.totalduration + details.fragments[0].start;
-      this._levelTargetDuration = details.averagetargetduration || details.targetduration || 10;
-      this._live = details.live;
-      this.updateMediaElementDuration();
-      if (this.config.liveDurationInfinity) {
-        this.updateSeekableRange(details);
-      }
-    }
->>>>>>> 3f922876
   }
 
   /**
@@ -536,11 +491,7 @@
       this._msDuration = msDuration = mediaSource.duration;
     }
 
-<<<<<<< HEAD
     if (_live && hls.config.liveDurationInfinity) {
-=======
-    if (this._live === true && config.liveDurationInfinity) {
->>>>>>> 3f922876
       // Override duration to Infinity
       logger.log('[buffer-controller]: Media Source duration is set to Infinity');
       this._msDuration = mediaSource.duration = Infinity;
@@ -554,7 +505,17 @@
     }
   }
 
-<<<<<<< HEAD
+  updateSeekableRange (levelDetails) {
+    const mediaSource = this.mediaSource;
+    const fragments = levelDetails.fragments;
+    const len = fragments.length;
+    if (len && mediaSource?.setLiveSeekableRange) {
+      const start = fragments[0]?.start;
+      const end = fragments[len - 1].start + fragments[len - 1].duration;
+      mediaSource.setLiveSeekableRange(start, end);
+    }
+  }
+
   protected checkPendingTracks () {
     const { bufferCodecEventsExpected, operationQueue, pendingTracks } = this;
 
@@ -571,33 +532,6 @@
       Object.keys(this.sourceBuffer).forEach((type: SourceBufferName) => {
         operationQueue.executeNext(type);
       });
-=======
-  updateSeekableRange (levelDetails) {
-    const mediaSource = this.mediaSource;
-    const fragments = levelDetails.fragments;
-    const len = fragments.length;
-    if (len && mediaSource?.setLiveSeekableRange) {
-      const start = fragments[0]?.start;
-      const end = fragments[len - 1].start + fragments[len - 1].duration;
-      mediaSource.setLiveSeekableRange(start, end);
-    }
-  }
-
-  doFlush () {
-    // loop through all buffer ranges to flush
-    while (this.flushRange.length) {
-      let range = this.flushRange[0];
-      // flushBuffer will abort any buffer append in progress and flush Audio/Video Buffer
-      if (this.flushBuffer(range.start, range.end, range.type)) {
-        // range flushed, remove from flush array
-        this.flushRange.shift();
-        this.flushBufferCounter = 0;
-      } else {
-        this._needsFlush = true;
-        // avoid looping, wait for SB update end to retrigger a flush
-        return;
-      }
->>>>>>> 3f922876
     }
   }
 
