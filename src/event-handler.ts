--- conflicted
+++ resolved
@@ -6,12 +6,8 @@
 
 import { logger } from './utils/logger';
 import { ErrorTypes, ErrorDetails } from './errors';
-<<<<<<< HEAD
-import Event, { TypedEventEmitter } from './events';
-=======
 import Event from './events';
 import Hls from './hls';
->>>>>>> fb06e1db
 
 const FORBIDDEN_EVENT_NAMES = {
   hlsEventGeneric: true,
@@ -86,7 +82,7 @@
       eventToFunction.call(this, event, data).call();
     } catch (err) {
       logger.error(`An internal error happened while handling event ${event}. Error message: "${err.message}". Here is a stacktrace:`, err);
-      this.hls.trigger(Event.ERROR, { type: ErrorTypes.OTHER_ERROR, details: ErrorDetails.INTERNAL_EXCEPTION, fatal: false, event: event, err: err });
+      this.hls.emit(Event.ERROR, { type: ErrorTypes.OTHER_ERROR, details: ErrorDetails.INTERNAL_EXCEPTION, fatal: false, event: event, err: err });
     }
   }
 }
