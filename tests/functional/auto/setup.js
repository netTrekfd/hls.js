--- conflicted
+++ resolved
@@ -97,9 +97,9 @@
     (url, config) => {
       const callback = arguments[arguments.length - 1];
       const autoplay = false;
-      window.startStream(url, config, callback, autoplay);
-      const video = window.video;
-      const maxBufferLength = window.hls.config.maxBufferLength;
+      self.startStream(url, config, callback, autoplay);
+      const video = self.video;
+      const maxBufferLength = self.hls.config.maxBufferLength;
       video.onprogress = function () {
         const buffered = video.buffered;
         if (buffered.length) {
@@ -107,7 +107,7 @@
           const duration = video.duration;
           console.log(`[log] > progress: ${bufferEnd.toFixed(2)}/${duration.toFixed(2)} buffered.length: ${buffered.length}`);
           if (bufferEnd >= maxBufferLength || bufferEnd > duration - 1) {
-            callback({ code: 'loadeddata', logs: window.logString });
+            callback({ code: 'loadeddata', logs: self.logString });
           }
         }
       };
@@ -121,34 +121,18 @@
 async function testSmoothSwitch (url, config) {
   const result = await browser.executeAsyncScript(
     (url, config) => {
-<<<<<<< HEAD
-      const callback = arguments[arguments.length - 1];
-      self.startStream(url, config, callback);
-      const video = self.video;
-      video.onloadeddata = () => {
+      const callback = arguments[arguments.length - 1];
+      self.startStream(url, config, callback);
+      const video = self.video;
+      self.hls.once(self.Hls.Events.FRAG_CHANGED, (event, data) => {
         self.switchToHighestLevel('next');
-      };
+      });
       self.hls.on(self.Hls.Events.LEVEL_SWITCHED, (event, data) => {
         const currentTime = video.currentTime;
         if (data.level === self.hls.levels.length - 1) {
           console.log(`[log] > switched on level: ${data.level}`);
           self.setTimeout(() => {
             const newCurrentTime = video.currentTime;
-=======
-      let callback = arguments[arguments.length - 1];
-      window.startStream(url, config, callback);
-      const video = window.video;
-      window.hls.once(window.Hls.Events.FRAG_CHANGED, (event, data) => {
-        window.switchToHighestLevel('next');
-      });
-      window.hls.on(window.Hls.Events.LEVEL_SWITCHED, (event, data) => {
-        console.log(`[test] > level switched: ${data.level}`);
-        let currentTime = video.currentTime;
-        if (data.level === window.hls.levels.length - 1) {
-          console.log(`[test] > switched on level: ${data.level}`);
-          window.setTimeout(() => {
-            let newCurrentTime = video.currentTime;
->>>>>>> c32371d2
             console.log(
               `[test] > currentTime delta : ${newCurrentTime - currentTime}`
             );
