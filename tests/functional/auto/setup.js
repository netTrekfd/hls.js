--- conflicted
+++ resolved
@@ -127,22 +127,13 @@
       self.hls.once(self.Hls.Events.FRAG_CHANGED, (event, data) => {
         self.switchToHighestLevel('next');
       });
-<<<<<<< HEAD
       self.hls.on(self.Hls.Events.LEVEL_SWITCHED, (event, data) => {
+        console.log(`[test] > level switched: ${data.level}`);
         const currentTime = video.currentTime;
         if (data.level === self.hls.levels.length - 1) {
-          console.log(`[log] > switched on level: ${data.level}`);
+          console.log(`[test] > switched on level: ${data.level}`);
           self.setTimeout(function () {
             const newCurrentTime = video.currentTime;
-=======
-      window.hls.on(window.Hls.Events.LEVEL_SWITCHED, (event, data) => {
-        console.log(`[test] > level switched: ${data.level}`);
-        let currentTime = video.currentTime;
-        if (data.level === window.hls.levels.length - 1) {
-          console.log(`[test] > switched on level: ${data.level}`);
-          window.setTimeout(function () {
-            let newCurrentTime = video.currentTime;
->>>>>>> 3e6e1a24
             console.log(
               `[test] > currentTime delta : ${newCurrentTime - currentTime}`
             );
@@ -163,28 +154,16 @@
 async function testSeekOnLive (url, config) {
   const result = await browser.executeAsyncScript(
     (url, config) => {
-<<<<<<< HEAD
       const callback = arguments[arguments.length - 1];
       self.startStream(url, config, callback);
       const video = self.video;
       video.onloadeddata = function () {
         self.setTimeout(function () {
-=======
-      let callback = arguments[arguments.length - 1];
-      window.startStream(url, config, callback);
-      const video = window.video;
-      video.onloadeddata = function () {
-        window.setTimeout(function () {
->>>>>>> 3e6e1a24
           video.currentTime = video.duration - 5;
         }, 5000);
       };
       video.onseeked = function () {
-<<<<<<< HEAD
         callback({ code: 'seeked', logs: self.logString });
-=======
-        callback({ code: 'seeked', logs: window.logString });
->>>>>>> 3e6e1a24
       };
     },
     url,
@@ -238,30 +217,18 @@
 async function testIsPlayingVOD (url, config) {
   const result = await browser.executeAsyncScript(
     (url, config) => {
-<<<<<<< HEAD
       const callback = arguments[arguments.length - 1];
       self.startStream(url, config, callback);
       const video = self.video;
       self.hls.once(self.Hls.Events.BUFFER_APPENDED, function () {
         const expectedPlaying = !(
-=======
-      let callback = arguments[arguments.length - 1];
-      window.startStream(url, config, callback);
-      const video = window.video;
-      video.onloadeddata = function () {
-        let expectedPlaying = !(
->>>>>>> 3e6e1a24
           video.paused || // not playing when video is paused
           video.ended || // not playing when video is ended
           video.buffered.length === 0
         ); // not playing if nothing buffered
         const currentTime = video.currentTime;
         if (expectedPlaying) {
-<<<<<<< HEAD
           self.setTimeout(function () {
-=======
-          window.setTimeout(function () {
->>>>>>> 3e6e1a24
             console.log(
               `[test] > video expected playing. [last currentTime/new currentTime]=[${currentTime}/${video.currentTime}]`
             );
@@ -348,20 +315,12 @@
 
     browser = browser.withCapabilities(capabilities).build();
 
-<<<<<<< HEAD
     const start = Date.now();
-=======
-    let start = Date.now();
->>>>>>> 3e6e1a24
 
     try {
       await retry(async function () {
         console.log('Retrieving web driver session...');
-<<<<<<< HEAD
         const [, session] = await Promise.all([
-=======
-        const [timeouts, session] = await Promise.all([
->>>>>>> 3e6e1a24
           browser.manage().setTimeouts({ script: 75000 }),
           browser.getSession()
         ]);
@@ -409,13 +368,8 @@
 
   afterEach(async function () {
     // if (onTravis || (!onTravis && this.currentTest.isFailed())) {
-<<<<<<< HEAD
     const logString = await browser.executeScript('return logString');
     console.log(`${onTravis ? 'travis_fold:start:debug_logs' : ''}\n${logString}\n${onTravis ? 'travis_fold:end:debug_logs' : ''}`);
-=======
-      const logString = await browser.executeScript('return logString');
-      console.log(`${onTravis ? 'travis_fold:start:debug_logs' : ''}\n${logString}\n${onTravis ? 'travis_fold:end:debug_logs' : ''}`);
->>>>>>> 3e6e1a24
     // }
   });
 
