<!DOCTYPE html>
<html>

  <head>

    <meta charset="utf-8"/>

    <title>hls.js demo</title>

    <link rel="stylesheet" href="https://maxcdn.bootstrapcdn.com/bootstrap/3.3.4/css/bootstrap.min.css">
    <link rel="stylesheet" href="https://maxcdn.bootstrapcdn.com/bootstrap/3.3.4/css/bootstrap-theme.min.css">

    <link rel="stylesheet" href="style.css">

    <script src="https://ajax.googleapis.com/ajax/libs/jquery/2.1.3/jquery.min.js"></script>
    <script src="https://maxcdn.bootstrapcdn.com/bootstrap/3.3.4/js/bootstrap.min.js"></script>
    <script src="https://cdnjs.cloudflare.com/ajax/libs/FileSaver.js/1.3.3/FileSaver.min.js"></script>

  </head>

  <body>
    <div class="header-container">
      <header class="wrapper clearfix">
        <h1>
          <a target="_blank" href="https://github.com/video-dev/hls.js">
            <img src="https://cloud.githubusercontent.com/assets/616833/19739063/e10be95a-9bb9-11e6-8100-2896f8500138.png"/>
          </a>
        </h1>

        <h2 class="title">
          demo
        </h2>

        <h3>
          <a href="../docs/API.html">API docs | usage guide</a>
        </h3>
      </header>
    </div>

    <div class="main-container">
      <header>
        <p>
          Test your HLS streams in all supported browsers (Chrome/Firefox/IE11/Edge/Safari).
        </p>
        <p>
          Advanced controls are available at the bottom of this page.
        </p>
        <p>
          <b>Looking for a more <i>basic</i> usage example? Go <a href="basic-usage.html">here</a>.</b><br>
        </p>
      </header>
      <div id="controls">

        <div id="customButtons"></div>

        <select id="streamSelect" class="innerControls">
          <option value="" selected>Select a test-stream from drop-down menu. Or enter custom URL below</option>
        </select>

        <input id="streamURL" class="innerControls" type=text value=""/>

        <label class="innerControls">
          Enable streaming:
          <input id="enableStreaming" type=checkbox checked/>
        </label>

        <label class="innerControls">
          Auto-recover media-errors:
          <input id="autoRecoverError" type=checkbox checked/>
        </label>

        <label class="innerControls">
          Enable worker for transmuxing:
          <input id="enableWorker" type=checkbox checked/>
        </label>

        <label class="innerControls">
          Dump transmuxed fMP4 data:
          <input id="dumpfMP4" type=checkbox unchecked/>
        </label>

        <label class="innerControls">
          Widevine DRM license-server URL:
          <input id="widevineLicenseUrl" style="width: 50%"/>
        </label>

        <label class="innerControls">
          Level-cap'ing (max limit):
          <input id="levelCapping" style="width: 8em" type=number/>
        </label>

        <label class="innerControls">
          Default audio-codec:
          <input style="width: 8em" id="defaultAudioCodec"/>
        </label>

        <label class="innerControls">
          Player size:
          <select id="videoSize" style="float:right;">
            <option value="240">Tiny (240p)</option>
            <option value="384">Small (384p)</option>
            <option value="480">Medium (480p)</option>
            <option value="720" selected>Large (720p)</option>
            <option value="1080">Huge (1080p)</option>
          </select>
        </label>

        <label class="innerControls">
          Current video-resolution:
          <span id="currentResolution">/</span>
        </label>

        <label class="innerControls">
          Permalink:&nbsp;
          <span id="StreamPermalink" style="width: 50%"></span>
        </label>

      </div>

      <video id="video" controls autoplay class="videoCentered"></video>

      <br>

      <canvas id="buffered_c" height="15" class="videoCentered" onclick="onClickBufferedRange(event);"></canvas>

      <br><br>

      <pre id="HlsStatus" class="center" style="white-space: pre-wrap;"></pre>

      <div class="center" style="text-align: center;" id="toggleButtons">
        <button type="button" class="btn btn-sm" onclick="$('#PlaybackControl').toggle();">Playback controls</button>
        <button type="button" class="btn btn-sm" onclick="$('#QualityLevelControl').toggle();">Quality-level controls</button>
        <button type="button" class="btn btn-sm" onclick="$('#AudioTrackControl').toggle();">Audio-track controls</button>
        <button type="button" class="btn btn-sm" onclick="$('#MetricsDisplay').toggle();toggleMetricsDisplay();">Metrics-display</button>
        <button type="button" class="btn btn-sm" onclick="$('#StatsDisplay').toggle();">Stats-display</button>
      </div>

      <div class="center" id='PlaybackControl'>
        <h4>Playback controls</h4>

        <center>
            <p>
              <button type="button" class="btn btn-sm btn-info" onclick="$('#video')[0].play()">Play</button>
              <button type="button" class="btn btn-sm btn-info" onclick="$('#video')[0].pause()">Pause</button>
            </p>

            <p>
              <button type="button" class="btn btn-sm btn-info" onclick="$('#video')[0].currentTime-=10">- 10 s</button>
              <button type="button" class="btn btn-sm btn-info" onclick="$('#video')[0].currentTime+=10">+ 10 s</button>
            </p>

            <p>
              <button type="button" class="btn btn-sm btn-info" onclick="$('#video')[0].currentTime=$('#seek_pos').val()">seek to </button>
              <input type="text" id='seek_pos' size="8" onkeydown="if(window.event.keyCode=='13'){$('#video')[0].currentTime=$('#seek_pos').val();}">
            </p>

            <p>
              <button type="button" class="btn btn-xs btn-warning" onclick="hls.attachMedia($('#video')[0])">Attach media</button>
              <button type="button" class="btn btn-xs btn-warning" onclick="hls.detachMedia()">Detach media</button>
            </p>

            <p>
              <button type="button" class="btn btn-xs btn-warning" onclick="hls.startLoad()">Start loading</button>
              <button type="button" class="btn btn-xs btn-warning" onclick="hls.stopLoad()">Stop loading</button>
            </p>

            <p>
              <button type="button" class="btn btn-xs btn-warning" onclick="hls.recoverMediaError()">Recover media-error</button>
            </p>

            <p>
              <button type="button" class="btn btn-xs btn-warning" onclick="createfMP4('audio');">Create audio-fmp4</button>
              <button type="button" class="btn btn-xs btn-warning" onclick="createfMP4('video')">Create video-fmp4</button>
            </p>
        </center>

      </div>

      <div class="center" id='QualityLevelControl'>
        <h4>Quality-level controls</h4>
        <center>
            <table>
                <tr>
                  <td>
                    <p>Currently played level</p>
                  </td>
                  <td>
                    <div id="currentLevelControl" style="display: inline;"></div>
                  </td>
                </tr>
                <tr>
                  <td>
                    <p>Next level loaded</p>
                  </td>
                  <td>
                    <div id="nextLevelControl" style="display: inline;"></div>
                  </td>
                </tr>
                <tr>
                  <td>
                    <p>Currently loaded level</p>
                  </td>
                  <td>
                    <div id="loadLevelControl" style="display: inline;"></div>
                  </td>
                </tr>
                <tr>
                  <td>
                    <p>Cap-limit level (maximum)</p>
                  </td>
                  <td>
                    <div id="levelCappingControl" style="display: inline;"></div>
                  </td>
                </tr>
              </table>
        </center>
      </div>

      <div class="center" id='AudioTrackControl'>
        <h4>Audio-track controls</h4>
        <table>
          <tr>
            <td>Current audio-track</td>
            <td width=10px></td>
            <td> <div id="audioTrackControl" style="display: inline;"></div> </td>
          </tr>
        </table>
      </div>

      <div class="center" id='MetricsDisplay'>
        <h4>Real-time metrics</h4>
        <div id="metricsButton">
          <button type="button" class="btn btn-xs btn-info" onclick="$('#metricsButtonWindow').toggle();$('#metricsButtonFixed').toggle();windowSliding=!windowSliding; refreshCanvas()">toggle sliding/fixed window</button><br>
          <div id="metricsButtonWindow">
            <button type="button" class="btn btn-xs btn-info" onclick="timeRangeSetSliding(0)">window ALL</button>
            <button type="button" class="btn btn-xs btn-info" onclick="timeRangeSetSliding(2000)">2s</button>
            <button type="button" class="btn btn-xs btn-info" onclick="timeRangeSetSliding(5000)">5s</button>
            <button type="button" class="btn btn-xs btn-info" onclick="timeRangeSetSliding(10000)">10s</button>
            <button type="button" class="btn btn-xs btn-info" onclick="timeRangeSetSliding(20000)">20s</button>
            <button type="button" class="btn btn-xs btn-info" onclick="timeRangeSetSliding(30000)">30s</button>
            <button type="button" class="btn btn-xs btn-info" onclick="timeRangeSetSliding(60000)">60s</button>
            <button type="button" class="btn btn-xs btn-info" onclick="timeRangeSetSliding(120000)">120s</button><br>
            <button type="button" class="btn btn-xs btn-info" onclick="timeRangeZoomIn()">Window Zoom In</button>
            <button type="button" class="btn btn-xs btn-info" onclick="timeRangeZoomOut()">Window Zoom Out</button><br>
            <button type="button" class="btn btn-xs btn-info" onclick="timeRangeSlideLeft()"> <<< Window Slide </button>
            <button type="button" class="btn btn-xs btn-info" onclick="timeRangeSlideRight()">Window Slide >>> </button><br>
          </div>
          <div id="metricsButtonFixed">
            <button type="button" class="btn btn-xs btn-info" onclick="windowStart=$('#windowStart').val()">fixed window start(ms)</button>
            <input type="text" id='windowStart' defaultValue="0" size="8" onkeydown="if(window.event.keyCode=='13'){windowStart=$('#windowStart').val();}">
            <button type="button" class="btn btn-xs btn-info" onclick="windowEnd=$('#windowEnd').val()">fixed window end(ms)</button>
            <input type="text" id='windowEnd' defaultValue="10000" size="8" onkeydown="if(window.event.keyCode=='13'){windowEnd=$('#windowEnd').val();}"><br>
          </div>
          <button type="button" class="btn btn-xs btn-success" onclick="goToMetrics()" style="font-size:18px">metrics link</button>
          <button type="button" class="btn btn-xs btn-success" onclick="goToMetricsPermaLink()" style="font-size:18px">metrics permalink</button>
          <button type="button" class="btn btn-xs btn-success" onclick="copyMetricsToClipBoard()" style="font-size:18px">copy metrics to clipboard</button>
          <canvas id="bufferTimerange_c" width="640" height="100" style="border:1px solid #000000" onmousedown="timeRangeCanvasonMouseDown(event)" onmousemove="timeRangeCanvasonMouseMove(event)" onmouseup="timeRangeCanvasonMouseUp(event)" onmouseout="timeRangeCanvasonMouseOut(event);"></canvas>
          <canvas id="bitrateTimerange_c" width="640" height="100" style="border:1px solid #000000;"></canvas>
          <canvas id="bufferWindow_c" width="640" height="100" style="border:1px solid #000000" onmousemove="windowCanvasonMouseMove(event);"></canvas>
          <canvas id="videoEvent_c" width="640" height="15" style="border:1px solid #000000;"></canvas>
          <canvas id="loadEvent_c" width="640" height="15" style="border:1px solid #000000;"></canvas><br>
        </div>
      </div>

      <div class="center" id='StatsDisplay'>
        <h4>Stats</h4>
        <pre id='HlsStats'></pre>
        <div id="buffered_log"></div>
      </div>

    </div>

    <footer>
      <br><br><br><br><br><br>
    </footer>

    <!-- Demo page required libs -->
    <script src="canvas.js"></script>
    <script src="metrics.js"></script>
    <script src="jsonpack.js"></script>

<<<<<<< HEAD
    <!-- Compiled lib dist -->
    <script src="../dist/hls.js"></script>
    <!-- Compiled demo main -->
    <script src="../dist/hls-demo.js"></script>

=======
    <!-- demo build -->
    <script src="../dist/hls.js"></script>
    <script src="../dist/hls-demo.js"></script>
>>>>>>> 4da2107c
  </body>
</html><|MERGE_RESOLUTION|>--- conflicted
+++ resolved
@@ -279,16 +279,8 @@
     <script src="metrics.js"></script>
     <script src="jsonpack.js"></script>
 
-<<<<<<< HEAD
-    <!-- Compiled lib dist -->
-    <script src="../dist/hls.js"></script>
-    <!-- Compiled demo main -->
-    <script src="../dist/hls-demo.js"></script>
-
-=======
     <!-- demo build -->
     <script src="../dist/hls.js"></script>
     <script src="../dist/hls-demo.js"></script>
->>>>>>> 4da2107c
   </body>
 </html>